import GRPCClient from './GRPCClient';
import { DeleteStateRequest, ExecuteStateTransactionRequest, GetBulkStateRequest, GetBulkStateResponse, GetStateRequest, GetStateResponse, SaveStateRequest, TransactionalStateOperation } from '../../../proto/dapr/proto/runtime/v1/dapr_pb';
import { Etag, StateItem, StateOptions } from '../../../proto/dapr/proto/common/v1/common_pb';
import { KeyValuePairType } from '../../../types/KeyValuePair.type';
import { OperationType } from '../../../types/Operation.type';
import { IRequestMetadata } from '../../../types/RequestMetadata.type';
import IClientState from '../../../interfaces/Client/IClientState';
import { KeyValueType } from '../../../types/KeyValue.type';

// https://docs.dapr.io/reference/api/state_api/
export default class GRPCClientState implements IClientState {
  client: GRPCClient;

  constructor(client: GRPCClient) {
    this.client = client;
  }

  async save(storeName: string, stateObjects: KeyValuePairType[]): Promise<void> {
    const stateList = [];

    for (const stateObject of stateObjects) {
      const si = new StateItem();
      si.setKey(stateObject.key);
      si.setValue(Buffer.from(stateObject.value, "utf-8"));
      stateList.push(si);
    }

    const msgService = new SaveStateRequest();
    msgService.setStoreName(storeName);
    msgService.setStatesList(stateList);

<<<<<<< HEAD
        for (const stateObject of stateObjects) {
            const si = new StateItem();
            si.setKey(stateObject.key);
            si.setValue(Buffer.from(typeof stateObject.value === "object" ? JSON.stringify(stateObject.value) : stateObject.value.toString(), "utf-8"));
            stateList.push(si);
=======
    return new Promise((resolve, reject) => {
      const client = this.client.getClient();
      client.saveState(msgService, (err, res) => {
        if (err) {
          return reject(err);
>>>>>>> 83752c48
        }

        // https://docs.dapr.io/reference/api/state_api/#response-body
        return resolve();
      });
    });
  }

  async get(storeName: string, key: string): Promise<KeyValueType | string> {
    const msgService = new GetStateRequest();
    msgService.setStoreName(storeName);
    msgService.setKey(key)

<<<<<<< HEAD
    async getBulk(storeName: string, keys: string[], parallelism: number = 10, metadata: string = ""): Promise<KeyValueType[]> {
        const msgService = new GetBulkStateRequest();
        msgService.setStoreName(storeName);
        msgService.setKeysList(keys);
        msgService.setParallelism(parallelism);

        // @todo: https://docs.dapr.io/reference/api/state_api/#optional-behaviors
        // msgService.setConsistency()

        return new Promise(async (resolve, reject) => {
            const client = this.client.getClient();
            client.getBulkState(msgService, (err, res: GetBulkStateResponse) => {
                if (err) {
                    return reject(err);
                }

                // https://docs.dapr.io/reference/api/state_api/#http-response-2
                const items = res.getItemsList();

                return resolve(items.map(i => {
                    const resDataStr = Buffer.from(i.getData()).toString()
                    try {
                        var data = JSON.parse(resDataStr);
                    } catch(e) {
                        data = resDataStr;
                    }

                    return {
                        key: i.getKey(),
                        data,
                        etag: i.getEtag()
                    }
                }));
            });
        })
    }
=======
    // @todo: https://docs.dapr.io/reference/api/state_api/#optional-behaviors
    // msgService.setConsistency()
>>>>>>> 83752c48

    return new Promise((resolve, reject) => {
      const client = this.client.getClient();

      client.getState(msgService, (err, res: GetStateResponse) => {
        if (err) {
          return reject(err);
        }

        // https://docs.dapr.io/reference/api/state_api/#http-response-1
        const resData = Buffer.from(res.getData()).toString();

        try {
          const json = JSON.parse(resData);
          return resolve(json);
        } catch (e) {
          return resolve(resData);
        }
      });
    })
  }

  async getBulk(storeName: string, keys: string[], parallelism = 10, metadata = ""): Promise<KeyValueType[]> {
    const msgService = new GetBulkStateRequest();
    msgService.setStoreName(storeName);
    msgService.setKeysList(keys);
    msgService.setParallelism(parallelism);

    // @todo: https://docs.dapr.io/reference/api/state_api/#optional-behaviors
    // msgService.setConsistency()

    return new Promise((resolve, reject) => {
      const client = this.client.getClient();
      client.getBulkState(msgService, (err, res: GetBulkStateResponse) => {
        if (err) {
          return reject(err);
        }

        // https://docs.dapr.io/reference/api/state_api/#http-response-2
        const items = res.getItemsList();

        return resolve(items.map(i => ({
          key: i.getKey(),
          data: Buffer.from(i.getData()).toString(),
          etag: i.getEtag()
        })));
      });
    })
  }

  async delete(storeName: string, key: string): Promise<void> {
    const msgService = new DeleteStateRequest();
    msgService.setStoreName(storeName);
    msgService.setKey(key);

    // @todo: implement below
    // msgService.setEtag();
    // msgService.setOptions();

    return new Promise((resolve, reject) => {
      const client = this.client.getClient();
      client.deleteState(msgService, (err, res) => {
        if (err) {
          return reject(err);
        }

        // https://docs.dapr.io/reference/api/state_api/#http-response-3
        return resolve();
      });
    });
  }

  async transaction(storeName: string, operations: OperationType[] = [], metadata: IRequestMetadata | null = null): Promise<void> {
    const transactionItems: TransactionalStateOperation[] = [];

    for (const o of operations) {
      const si = new StateItem();
      si.setKey(o.request.key);
      si.setValue(Buffer.from(o.request.value || "", "utf-8"));

      if (o.request.etag) {
        const etag = new Etag();
        etag.setValue(o.request.etag.toString());

        si.setEtag(etag);
      }

      if (o.request.options) {
        const so = new StateOptions();
        so.setConsistency(o.request.options.consistency as any);
        so.setConcurrency(o.request.options.concurrency as any);

        si.setOptions(so);
      }

      const transactionItem = new TransactionalStateOperation();
      transactionItem.setOperationtype(o.operation);
      transactionItem.setRequest(si);

      transactionItems.push(transactionItem);
    }

    const msgService = new ExecuteStateTransactionRequest();
    msgService.setStorename(storeName);
    msgService.setOperationsList(transactionItems);

    return new Promise((resolve, reject) => {
      const client = this.client.getClient();
      client.executeStateTransaction(msgService, (err, res) => {
        if (err) {
          return reject(err);
        }

        // https://docs.dapr.io/reference/api/state_api/#request-body-1
        return resolve();
      });
    });
  }
}<|MERGE_RESOLUTION|>--- conflicted
+++ resolved
@@ -21,27 +21,19 @@
     for (const stateObject of stateObjects) {
       const si = new StateItem();
       si.setKey(stateObject.key);
-      si.setValue(Buffer.from(stateObject.value, "utf-8"));
+      si.setValue(Buffer.from(typeof stateObject.value === "object" ? JSON.stringify(stateObject.value) : stateObject.value.toString(), "utf-8"));
       stateList.push(si);
     }
-
+    
     const msgService = new SaveStateRequest();
     msgService.setStoreName(storeName);
     msgService.setStatesList(stateList);
 
-<<<<<<< HEAD
-        for (const stateObject of stateObjects) {
-            const si = new StateItem();
-            si.setKey(stateObject.key);
-            si.setValue(Buffer.from(typeof stateObject.value === "object" ? JSON.stringify(stateObject.value) : stateObject.value.toString(), "utf-8"));
-            stateList.push(si);
-=======
     return new Promise((resolve, reject) => {
       const client = this.client.getClient();
       client.saveState(msgService, (err, res) => {
         if (err) {
           return reject(err);
->>>>>>> 83752c48
         }
 
         // https://docs.dapr.io/reference/api/state_api/#response-body
@@ -55,47 +47,9 @@
     msgService.setStoreName(storeName);
     msgService.setKey(key)
 
-<<<<<<< HEAD
-    async getBulk(storeName: string, keys: string[], parallelism: number = 10, metadata: string = ""): Promise<KeyValueType[]> {
-        const msgService = new GetBulkStateRequest();
-        msgService.setStoreName(storeName);
-        msgService.setKeysList(keys);
-        msgService.setParallelism(parallelism);
-
-        // @todo: https://docs.dapr.io/reference/api/state_api/#optional-behaviors
-        // msgService.setConsistency()
-
-        return new Promise(async (resolve, reject) => {
-            const client = this.client.getClient();
-            client.getBulkState(msgService, (err, res: GetBulkStateResponse) => {
-                if (err) {
-                    return reject(err);
-                }
-
-                // https://docs.dapr.io/reference/api/state_api/#http-response-2
-                const items = res.getItemsList();
-
-                return resolve(items.map(i => {
-                    const resDataStr = Buffer.from(i.getData()).toString()
-                    try {
-                        var data = JSON.parse(resDataStr);
-                    } catch(e) {
-                        data = resDataStr;
-                    }
-
-                    return {
-                        key: i.getKey(),
-                        data,
-                        etag: i.getEtag()
-                    }
-                }));
-            });
-        })
-    }
-=======
+    
     // @todo: https://docs.dapr.io/reference/api/state_api/#optional-behaviors
     // msgService.setConsistency()
->>>>>>> 83752c48
 
     return new Promise((resolve, reject) => {
       const client = this.client.getClient();
@@ -118,30 +72,34 @@
     })
   }
 
-  async getBulk(storeName: string, keys: string[], parallelism = 10, metadata = ""): Promise<KeyValueType[]> {
+  async getBulk(storeName: string, keys: string[], parallelism: number = 10, metadata: string = ""): Promise<KeyValueType[]> {
     const msgService = new GetBulkStateRequest();
     msgService.setStoreName(storeName);
     msgService.setKeysList(keys);
     msgService.setParallelism(parallelism);
-
     // @todo: https://docs.dapr.io/reference/api/state_api/#optional-behaviors
     // msgService.setConsistency()
-
-    return new Promise((resolve, reject) => {
+    return new Promise(async (resolve, reject) => {
       const client = this.client.getClient();
       client.getBulkState(msgService, (err, res: GetBulkStateResponse) => {
         if (err) {
           return reject(err);
         }
-
         // https://docs.dapr.io/reference/api/state_api/#http-response-2
         const items = res.getItemsList();
-
-        return resolve(items.map(i => ({
-          key: i.getKey(),
-          data: Buffer.from(i.getData()).toString(),
-          etag: i.getEtag()
-        })));
+        return resolve(items.map(i => {
+          const resDataStr = Buffer.from(i.getData()).toString()
+          try {
+            var data = JSON.parse(resDataStr);
+          } catch(e) {
+            data = resDataStr;
+          }
+          return {
+            key: i.getKey(),
+            data,
+            etag: i.getEtag()
+          }
+        }));
       });
     })
   }
